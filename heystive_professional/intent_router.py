from typing import Tuple, Dict
from .skills.time_skill import TimeSkill
from .skills.calc_skill import CalcSkill
from .skills.open_url_skill import OpenUrlSkill
from .skills.note_skill import NoteSkill
<<<<<<< HEAD
skills = [NoteSkill(), TimeSkill(), CalcSkill(), OpenUrlSkill()]
=======
skills = [TimeSkill(), CalcSkill(), OpenUrlSkill(), NoteSkill()]
>>>>>>> 89a26d2f
def route_intent(text: str, context: dict) -> Tuple[str, Dict]:
    for s in skills:
        if s.can_handle(text):
            return s.name, s.handle(text, context)
    return "fallback", {"message": "no matching skill"}<|MERGE_RESOLUTION|>--- conflicted
+++ resolved
@@ -3,11 +3,7 @@
 from .skills.calc_skill import CalcSkill
 from .skills.open_url_skill import OpenUrlSkill
 from .skills.note_skill import NoteSkill
-<<<<<<< HEAD
-skills = [NoteSkill(), TimeSkill(), CalcSkill(), OpenUrlSkill()]
-=======
 skills = [TimeSkill(), CalcSkill(), OpenUrlSkill(), NoteSkill()]
->>>>>>> 89a26d2f
 def route_intent(text: str, context: dict) -> Tuple[str, Dict]:
     for s in skills:
         if s.can_handle(text):
