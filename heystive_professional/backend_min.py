import base64, time, json, os, sqlite3
from typing import Optional
from datetime import datetime, timezone
from fastapi import FastAPI, WebSocket, WebSocketDisconnect, Query
from fastapi.middleware.cors import CORSMiddleware
from pydantic import BaseModel
try:
    import webrtcvad
except Exception:
    webrtcvad = None
from heystive_professional.intent_router import route_intent
<<<<<<< HEAD
from heystive_professional.store import log_message, DB_PATH
=======
from heystive_professional.store import log_message
import sqlite3
>>>>>>> 89a26d2f

app = FastAPI()
app.add_middleware(CORSMiddleware, allow_origins=["*"], allow_methods=["*"], allow_headers=["*"])

AWAKE_UNTIL = 0.0
WAKE_PHRASES = ["hey heystive", "hey steve", "heystive", "steve"]
class STTIn(BaseModel):
    audio_base64: Optional[str] = None
    text: Optional[str] = None
class TTSIn(BaseModel):
    text: str
    voice: Optional[str] = None
class IntentIn(BaseModel):
    text: str
def _status_payload():
    global AWAKE_UNTIL
    now_epoch = time.time()
    return {"status": "healthy", "message": "Heystive MVP Backend is running", "timestamp": now_epoch, "service": "heystive-backend", "ok": True, "ts": datetime.now(timezone.utc).isoformat(), "awake_until": AWAKE_UNTIL}
@app.get("/ping")
def ping():
    return _status_payload()
@app.get("/api/status")
def status():
    return _status_payload()
@app.get("/api/wake")
def wake():
    global AWAKE_UNTIL
    AWAKE_UNTIL = time.time() + 10.0
    return {"awake": True, "until": AWAKE_UNTIL}
@app.get("/api/logs")
def logs(limit: int = Query(20, ge=1, le=200)):
    con = sqlite3.connect(DB_PATH)
    cur = con.execute("SELECT id, ts, role, text, skill, result FROM messages ORDER BY id DESC LIMIT ?", (limit,))
    rows = cur.fetchall()
    con.close()
    out = []
    for r in rows:
        try:
            res = json.loads(r[5]) if r[5] else {}
        except Exception:
            res = {}
        out.append({"id": r[0], "ts": r[1], "role": r[2], "text": r[3], "skill": r[4], "result": res})
    return {"items": out}
@app.post("/api/stt")
def stt(payload: STTIn):
    if payload.text:
        log_message("user", payload.text, "stt_demo", {"text": payload.text})
        return {"text": payload.text, "engine": "demo"}
    if payload.audio_base64:
        try:
            from heystive_professional.services.stt_vosk import stt_wav_base64
            from heystive_professional.config import settings
            text = stt_wav_base64(payload.audio_base64, settings.vosk_model_dir)
            log_message("user", "<audio>", "stt_vosk", {"text": text})
            return {"text": text, "engine": "vosk"}
        except Exception as e:
            log_message("user", "<audio>", "stt_demo", {"note": str(e)})
            return {"text": "demo", "engine": "demo", "note": str(e)}
    return {"text": "", "engine": "demo", "note": "no input provided"}
@app.post("/api/tts")
def tts(payload: TTSIn):
    try:
        from heystive_professional.services.tts_pyttsx3 import tts_to_base64
        from heystive_professional.config import settings
        audio_b64 = tts_to_base64(payload.text, settings.tts_tmp_dir)
        log_message("assistant", payload.text, "tts_pyttsx3", {"bytes": len(audio_b64)})
        return {"audio_base64": audio_b64, "engine": "pyttsx3", "voice": payload.voice}
    except Exception as e:
        log_message("assistant", payload.text, "tts_demo", {"note": str(e)})
        return {"ok": True, "text": payload.text, "engine": "demo", "note": str(e), "voice": payload.voice}
@app.post("/api/intent")
def intent(payload: IntentIn):
    name, result = route_intent(payload.text, {})
    log_message("user", payload.text, name, result)
    low = payload.text.lower()
    if any(p in low for p in WAKE_PHRASES):
        global AWAKE_UNTIL
        AWAKE_UNTIL = time.time() + 10.0
    return {"skill": name, "result": result}
<<<<<<< HEAD
=======

@app.get("/api/logs")
def get_logs(limit: int = 10, offset: int = 0):
    try:
        con = sqlite3.connect(os.environ.get("HEYSTIVE_DB", "heystive.db"))
        cursor = con.execute("SELECT id, ts, role, text, skill, result FROM messages ORDER BY ts DESC LIMIT ? OFFSET ?", (limit, offset))
        rows = cursor.fetchall()
        con.close()
        
        items = []
        for row in rows:
            items.append({
                "id": row[0],
                "timestamp": row[1],
                "role": row[2],
                "text": row[3],
                "skill": row[4],
                "result": json.loads(row[5]) if row[5] else {}
            })
        
        return {"items": items, "limit": limit, "offset": offset, "count": len(items)}
    except Exception as e:
        return {"error": str(e), "items": []}

>>>>>>> 89a26d2f
@app.websocket("/ws")
async def ws_echo(ws: WebSocket):
    await ws.accept()
    try:
        while True:
            msg = await ws.receive_text()
            await ws.send_text(msg)
    except WebSocketDisconnect:
        pass
@app.websocket("/ws/stream")
async def ws_stream(ws: WebSocket):
    global AWAKE_UNTIL
    await ws.accept()
    engine = None
    sr = 16000
    vad = None
    speech_only = True
    try:
        while True:
            raw = await ws.receive_text()
            try:
                data = json.loads(raw)
            except Exception:
                await ws.send_text(json.dumps({"type": "error", "note": "invalid json"}))
                continue
            t = data.get("type")
            if t == "start":
                sr = int(data.get("sr", 16000))
                try:
                    from heystive_professional.config import settings
                    from heystive_professional.services.streaming_vosk import StreamingSTTEngine
                    engine = StreamingSTTEngine(getattr(settings, "vosk_model_dir", "models/vosk-fa"), sr)
                except Exception:
                    engine = None
                if webrtcvad:
                    try:
                        vad = webrtcvad.Vad(2)
                    except Exception:
                        vad = None
                await ws.send_text(json.dumps({"type": "ack", "engine": "vosk" if engine and engine.enabled else "demo", "vad": bool(vad)}))
            elif t == "chunk":
                b64 = data.get("pcm_b64")
                if not b64:
                    continue
                pcm = base64.b64decode(b64)
                use = True
                if vad:
                    frame_ms = 20
                    frame_len = int(sr * 2 * frame_ms / 1000)
                    use = False
                    i = 0
                    while i + frame_len <= len(pcm):
                        fr = pcm[i:i+frame_len]
                        try:
                            if vad.is_speech(fr, sr):
                                use = True
                                break
                        except Exception:
                            use = True
                            break
                        i += frame_len
                if not use and speech_only:
                    continue
                if engine:
                    part, final = engine.accept(pcm)
                    if part:
                        await ws.send_text(json.dumps({"type": "partial", "text": part}))
                        low = part.lower()
                        if any(p in low for p in WAKE_PHRASES):
                            AWAKE_UNTIL = time.time() + 10.0
                            await ws.send_text(json.dumps({"type": "wake", "until": AWAKE_UNTIL}))
                    if final:
                        await ws.send_text(json.dumps({"type": "final", "text": final}))
                        low = final.lower()
                        if any(p in low for p in WAKE_PHRASES):
                            AWAKE_UNTIL = time.time() + 10.0
                            await ws.send_text(json.dumps({"type": "wake", "until": AWAKE_UNTIL}))
                else:
                    await ws.send_text(json.dumps({"type": "partial", "text": ""}))
            elif t == "stop":
                if engine:
                    txt = engine.finalize()
                    await ws.send_text(json.dumps({"type": "final", "text": txt}))
                break
            else:
                await ws.send_text(json.dumps({"type": "error", "note": "unknown type"}))
    except WebSocketDisconnect:
        pass
if __name__ == "__main__":
    import uvicorn
    uvicorn.run(app, host="127.0.0.1", port=8000)<|MERGE_RESOLUTION|>--- conflicted
+++ resolved
@@ -1,63 +1,53 @@
-import base64, time, json, os, sqlite3
+import base64, time, json, os
 from typing import Optional
 from datetime import datetime, timezone
-from fastapi import FastAPI, WebSocket, WebSocketDisconnect, Query
+from fastapi import FastAPI, WebSocket, WebSocketDisconnect
 from fastapi.middleware.cors import CORSMiddleware
 from pydantic import BaseModel
 try:
     import webrtcvad
 except Exception:
     webrtcvad = None
+
 from heystive_professional.intent_router import route_intent
-<<<<<<< HEAD
-from heystive_professional.store import log_message, DB_PATH
-=======
 from heystive_professional.store import log_message
 import sqlite3
->>>>>>> 89a26d2f
 
 app = FastAPI()
 app.add_middleware(CORSMiddleware, allow_origins=["*"], allow_methods=["*"], allow_headers=["*"])
 
 AWAKE_UNTIL = 0.0
 WAKE_PHRASES = ["hey heystive", "hey steve", "heystive", "steve"]
+
 class STTIn(BaseModel):
     audio_base64: Optional[str] = None
     text: Optional[str] = None
+
 class TTSIn(BaseModel):
     text: str
     voice: Optional[str] = None
+
 class IntentIn(BaseModel):
     text: str
+
 def _status_payload():
-    global AWAKE_UNTIL
     now_epoch = time.time()
-    return {"status": "healthy", "message": "Heystive MVP Backend is running", "timestamp": now_epoch, "service": "heystive-backend", "ok": True, "ts": datetime.now(timezone.utc).isoformat(), "awake_until": AWAKE_UNTIL}
+    return {"status": "healthy", "message": "Heystive MVP Backend is running", "timestamp": now_epoch, "service": "heystive-backend", "ok": True, "ts": datetime.now(timezone.utc).isoformat()}
+
 @app.get("/ping")
 def ping():
     return _status_payload()
+
 @app.get("/api/status")
 def status():
     return _status_payload()
+
 @app.get("/api/wake")
 def wake():
     global AWAKE_UNTIL
     AWAKE_UNTIL = time.time() + 10.0
     return {"awake": True, "until": AWAKE_UNTIL}
-@app.get("/api/logs")
-def logs(limit: int = Query(20, ge=1, le=200)):
-    con = sqlite3.connect(DB_PATH)
-    cur = con.execute("SELECT id, ts, role, text, skill, result FROM messages ORDER BY id DESC LIMIT ?", (limit,))
-    rows = cur.fetchall()
-    con.close()
-    out = []
-    for r in rows:
-        try:
-            res = json.loads(r[5]) if r[5] else {}
-        except Exception:
-            res = {}
-        out.append({"id": r[0], "ts": r[1], "role": r[2], "text": r[3], "skill": r[4], "result": res})
-    return {"items": out}
+
 @app.post("/api/stt")
 def stt(payload: STTIn):
     if payload.text:
@@ -74,6 +64,7 @@
             log_message("user", "<audio>", "stt_demo", {"note": str(e)})
             return {"text": "demo", "engine": "demo", "note": str(e)}
     return {"text": "", "engine": "demo", "note": "no input provided"}
+
 @app.post("/api/tts")
 def tts(payload: TTSIn):
     try:
@@ -85,17 +76,16 @@
     except Exception as e:
         log_message("assistant", payload.text, "tts_demo", {"note": str(e)})
         return {"ok": True, "text": payload.text, "engine": "demo", "note": str(e), "voice": payload.voice}
+
 @app.post("/api/intent")
 def intent(payload: IntentIn):
+    global AWAKE_UNTIL
     name, result = route_intent(payload.text, {})
     log_message("user", payload.text, name, result)
     low = payload.text.lower()
     if any(p in low for p in WAKE_PHRASES):
-        global AWAKE_UNTIL
         AWAKE_UNTIL = time.time() + 10.0
     return {"skill": name, "result": result}
-<<<<<<< HEAD
-=======
 
 @app.get("/api/logs")
 def get_logs(limit: int = 10, offset: int = 0):
@@ -120,7 +110,6 @@
     except Exception as e:
         return {"error": str(e), "items": []}
 
->>>>>>> 89a26d2f
 @app.websocket("/ws")
 async def ws_echo(ws: WebSocket):
     await ws.accept()
@@ -130,6 +119,7 @@
             await ws.send_text(msg)
     except WebSocketDisconnect:
         pass
+
 @app.websocket("/ws/stream")
 async def ws_stream(ws: WebSocket):
     global AWAKE_UNTIL
@@ -209,6 +199,7 @@
                 await ws.send_text(json.dumps({"type": "error", "note": "unknown type"}))
     except WebSocketDisconnect:
         pass
+
 if __name__ == "__main__":
     import uvicorn
     uvicorn.run(app, host="127.0.0.1", port=8000)