--- conflicted
+++ resolved
@@ -4,11 +4,7 @@
 # Audio Processing - Core
 pyaudio==0.2.11
 librosa==0.10.1
-<<<<<<< HEAD
-# soundfile==0.12.1  # ARCHIVED: replaced with newer version 0.13.1 (2024-12-30)
-=======
-soundfile==0.12.1  # Fixed: Using single version compatible with all components
->>>>>>> 789cb58c
+soundfile==0.13.1  # RESOLVED: Using newer version 0.13.1 (enhanced branch) for better compatibility
 webrtcvad==2.0.10
 pydub==0.25.1
 
@@ -27,13 +23,8 @@
 pygame==2.6.1
 PyYAML==6.0.1
 
-<<<<<<< HEAD
-# Audio Processing Support
-# numpy==2.3.2  # ARCHIVED: newer version caused compatibility issues with torch (2024-12-30)
-=======
 # Audio Processing Support - Fixed versions
-numpy==1.24.3  # Fixed: Using compatible version with torch and librosa
->>>>>>> 789cb58c
+numpy==1.24.3  # RESOLVED: Using stable version compatible with torch and librosa (from both branches)
 scipy==1.11.4
 CFFI==1.17.1
 
@@ -76,17 +67,9 @@
 
 # Data Storage
 duckdb==0.9.2
-<<<<<<< HEAD
-# sqlite3  # ARCHIVED: built into Python, not needed in requirements.txt (2024-12-30)
+# sqlite3 is built-in to Python - no need to include
 
 # Utilities
-numpy==1.24.3  # Kept stable version, compatible with torch==2.1.0 (2024-12-30)
-# scipy==1.11.4  # ARCHIVED: duplicate removed, kept version in Audio Processing Support section
-=======
-# sqlite3 is built-in to Python
-
-# Utilities
->>>>>>> 789cb58c
 requests==2.31.0
 python-dotenv==1.0.0
 colorama==0.4.6
