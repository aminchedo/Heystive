--- conflicted
+++ resolved
@@ -446,136 +446,6 @@
     </style>
 </head>
 <body>
-<<<<<<< HEAD
-  <h1>Heystive MVP</h1>
-  <p>Backend: <code>{{ BACKEND_URL }}</code></p>
-  <div class="row">
-    <button id="ping">Ping</button>
-    <button id="ws">Open WS</button>
-    <button id="send" disabled>Send "hello"</button>
-    <button id="wake">Wake</button>
-  </div>
-  <div class="row">
-    <button id="mic_start">Start Mic</button>
-    <button id="mic_stop">Stop Mic</button>
-  </div>
-  <div class="row">
-    <label><input id="auto_intent" type="checkbox" checked> Auto Intent</label>
-    <label><input id="auto_speak" type="checkbox"> Speak Result</label>
-  </div>
-  <hr/>
-  <h3>Ask</h3>
-  <div class="row">
-    <input id="ask_text" type="text" placeholder="Ask (time, math, open url, note ...)"/>
-    <button id="ask">Send</button>
-  </div>
-  <h3>STT</h3>
-  <div class="row">
-    <input id="wavfile" type="file" accept="audio/wav"/>
-    <input id="stt_text" type="text" placeholder="Demo text (optional)"/>
-    <button id="stt">Transcribe / Echo</button>
-  </div>
-  <h3>TTS</h3>
-  <div class="row">
-    <input id="tts_text" type="text" placeholder="Type something"/>
-    <input id="tts_voice" type="text" placeholder="Voice (optional)"/>
-    <button id="tts">Speak</button>
-    <audio id="player" controls></audio>
-  </div>
-  <h3>Results</h3>
-  <div id="results"></div>
-  <div id="log"></div>
-  <script>
-  const backend = "{{ BACKEND_URL }}";
-  const wsUrl = "{{ WS_URL }}/ws";
-  const streamUrl = "{{ WS_URL }}/ws/stream";
-  const log = (t)=>{ const el=document.getElementById('log'); el.textContent += t+"\n"; };
-  const results = (t)=>{ const el=document.getElementById('results'); el.textContent = t; };
-  document.getElementById('ping').onclick = async ()=>{
-    try{ const r = await fetch(backend + "/ping"); const j = await r.json(); log("ping: " + JSON.stringify(j)); }
-    catch(e){ log("ping error"); }
-  };
-  document.getElementById('wake').onclick = async ()=>{
-    try{ const r = await fetch(backend + "/api/wake"); const j = await r.json(); log("wake: " + JSON.stringify(j)); }
-    catch(e){ log("wake error"); }
-  };
-  let sock=null;
-  document.getElementById('ws').onclick = ()=>{
-    sock = new WebSocket(wsUrl);
-    sock.onopen = ()=>{ log("ws open"); document.getElementById('send').disabled=false; };
-    sock.onmessage = (ev)=> log("ws msg: " + ev.data);
-    sock.onclose = ()=>{ log("ws closed"); document.getElementById('send').disabled=true; };
-    sock.onerror = ()=> log("ws error");
-  };
-  document.getElementById('send').onclick = ()=>{
-    if(sock && sock.readyState===1){ sock.send("hello"); }
-  };
-  document.getElementById('mic_start').onclick = ()=>{
-    window.HeystiveMic.startMic(streamUrl);
-  };
-  document.getElementById('mic_stop').onclick = ()=>{
-    window.HeystiveMic.stopMic();
-  };
-  async function fileToBase64(file){
-    return new Promise((resolve,reject)=>{
-      const r = new FileReader();
-      r.onload = ()=> resolve(r.result.split(',')[1]);
-      r.onerror = reject;
-      r.readAsDataURL(file);
-    });
-  }
-  async function runIntentAndMaybeSpeak(text){
-    const r = await fetch(backend + "/api/intent", {method:'POST', headers:{'Content-Type':'application/json'}, body: JSON.stringify({text})});
-    const j = await r.json();
-    results(JSON.stringify(j));
-    const speak = document.getElementById('auto_speak').checked;
-    if(speak){
-      let utter = "";
-      if(j.skill==="time" && j.result.time_human){ utter = "Time " + j.result.time_human; }
-      else if(j.skill==="calc" && j.result.result!==undefined){ utter = "Result " + j.result.result; }
-      else if(j.skill==="open_url" && j.result.accepted){ utter = "Open URL"; }
-      else if(j.skill==="note" && j.result.saved){ utter = "Saved note"; }
-      else { utter = "Done"; }
-      const t = await fetch(backend + "/api/tts", {method:'POST', headers:{'Content-Type':'application/json'}, body: JSON.stringify({text: utter})});
-      const tj = await t.json();
-      if(tj.audio_base64){
-        const src = "data:audio/wav;base64," + tj.audio_base64;
-        const player = document.getElementById('player');
-        player.src = src;
-        player.play().catch(()=>{});
-      }
-    }
-  }
-  document.getElementById('ask').onclick = async ()=>{
-    const text = document.getElementById('ask_text').value || "";
-    if(!text){ log("ask: empty"); return; }
-    await runIntentAndMaybeSpeak(text);
-  };
-  document.getElementById('stt').onclick = async ()=>{
-    const f = document.getElementById('wavfile').files[0];
-    const demoText = document.getElementById('stt_text').value;
-    let body = {};
-    if (demoText) body.text = demoText;
-    if (f) body.audio_base64 = await fileToBase64(f);
-    const r = await fetch(backend + "/api/stt", {method:'POST', headers:{'Content-Type':'application/json'}, body: JSON.stringify(body)});
-    const j = await r.json();
-    log("stt: " + JSON.stringify(j));
-    if(j.text && document.getElementById('auto_intent').checked){
-        await runIntentAndMaybeSpeak(j.text);
-    }
-  };
-  const micLog = document.getElementById('log');
-  const oldOnMessage = window.HeystiveMic && window.HeystiveMic.onmessage;
-  window.HeystiveMic.onmessage = async function(ev){
-    const j = ev;
-    micLog.textContent += "mic: " + JSON.stringify(j) + "\n";
-    if(j.type==="final" && j.text && document.getElementById('auto_intent').checked){
-      await runIntentAndMaybeSpeak(j.text);
-    }
-    if(oldOnMessage){ oldOnMessage(ev); }
-  };
-  </script>
-=======
     <div class="container">
         <div class="header">
             <h1>🎤 دستیار صوتی فارسی - استیو</h1>
@@ -1144,6 +1014,5 @@
             }
         });
     </script>
->>>>>>> 89a26d2f
 </body>
 </html>